import numpy as np
from hcipy import make_obstructed_circular_aperture, make_circular_aperture, make_spider, Field, make_regular_polygon_aperture, make_elliptical_aperture

__all__ = [
    'make_magaox_bump_mask',
    'make_magaox_large_lyot_stop',
<<<<<<< HEAD
	'make_gmt_lyot_aperture',
=======
	'make_gmt_lyot_aperture'
>>>>>>> 05828815
]

def make_magaox_bump_mask(normalized=False, with_spiders=True):
    '''Make the Magellan bump mask.

    Parameters
    ----------
    normalized : boolean
        If this is True, the outer diameter will be scaled to 1. Otherwise, the
        diameter of the pupil will be 6.5 meters.
    with_spiders: boolean
        If this is False, the spiders will be left out.

    Returns
    -------
    Field generator
        The Magellan aperture.
    '''

    # TODO: Magnify bump mask vals. and preserve default vals

    magnification_factor = 6.5/9e-3 # Mag factor to scale 9 mm bump mask up to 6.5 m pupil diameter
    mask_inner = 2.79e-3 * magnification_factor # meter
    mask_outer = 8.604e-3 * magnification_factor # meter

    bump_mask_diameter = 0.5742e-3 * magnification_factor

    bump_mask_pos = [2.853e-3 * magnification_factor, -0.6705e-3 * magnification_factor] 

    radius = np.hypot(bump_mask_pos[0], bump_mask_pos[1])
    theta = np.arctan2(bump_mask_pos[1], bump_mask_pos[0]) - np.rad2deg(38.7747) + np.pi/2 # Adjusted bump angle to better center it on spider
    bump_mask_pos = [radius * np.cos(theta), radius * np.sin(theta)]

    pupil_diameter = 6.5 # meter
    spider_width1 = 0.1917e-3 * magnification_factor # meter 
    spider_width2 = 0.1917e-3  * magnification_factor # meter
    central_obscuration_ratio = mask_inner / mask_outer 
    spider_offset = [0, 0.34]  # meter

    if normalized:
        spider_width1 /= pupil_diameter
        spider_width2 /= pupil_diameter
        spider_offset = [x / pupil_diameter for x in spider_offset]
        bump_mask_pos = [x / pupil_diameter for x in bump_mask_pos]
        bump_mask_diameter /= pupil_diameter
        pupil_diameter = 1.0

    spider_offset = np.array(spider_offset)

    mirror_edge1 = (pupil_diameter / (2 * np.sqrt(2)), pupil_diameter / (2 * np.sqrt(2)))
    mirror_edge2 = (-pupil_diameter / (2 * np.sqrt(2)), pupil_diameter / (2 * np.sqrt(2)))
    mirror_edge3 = (pupil_diameter / (2 * np.sqrt(2)), -pupil_diameter / (2 * np.sqrt(2)))
    mirror_edge4 = (-pupil_diameter / (2 * np.sqrt(2)), -pupil_diameter / (2 * np.sqrt(2)))

    obstructed_aperture = make_obstructed_circular_aperture(mask_outer, central_obscuration_ratio)
    bump_mask = make_circular_aperture(bump_mask_diameter, center=bump_mask_pos) # Generate bump cover for Magellan pupil
    
    if not with_spiders:
        return obstructed_aperture

    spider1 = make_spider(spider_offset, mirror_edge1, spider_width1)
    spider2 = make_spider(spider_offset, mirror_edge2, spider_width1)
    spider3 = make_spider(-spider_offset, mirror_edge3, spider_width2)
    spider4 = make_spider(-spider_offset, mirror_edge4, spider_width2)

    def func(grid):
        return obstructed_aperture(grid) * spider1(grid) * spider2(grid) * spider3(grid) * spider4(grid) * (1 - bump_mask(grid))
    
    return func

def make_magaox_large_lyot_stop(normalized=False, with_spiders=True):
    '''Make the Magellan bump mask.

    Parameters
    ----------
    normalized : boolean
        If this is True, the outer diameter will be scaled to 1. Otherwise, the
        diameter of the pupil will be 6.5 meters.
    with_spiders: boolean
        If this is False, the spiders will be left out.

    Returns
    -------
    Field generator
        The Magellan aperture.
    '''

    # TODO: Magnify bump mask vals. and preserve default vals

    magnification_factor = 6.5/9e-3 # Mag factor to scale 9 mm bump mask up to 6.5 m pupil diameter
    mask_inner = 3.60017e-3 * magnification_factor # meter
    mask_outer = 8.02356e-3 * magnification_factor # meter

    bump_mask_diameter = 1.149e-3 * magnification_factor

    bump_mask_pos = [2.853e-3 * magnification_factor, -0.6705e-3 * magnification_factor] 

    radius = np.hypot(bump_mask_pos[0], bump_mask_pos[1])
    theta = np.arctan2(bump_mask_pos[1], bump_mask_pos[0]) - np.rad2deg(38.7747) + np.pi/2 # Adjusted bump angle to better center it on spider
    bump_mask_pos = [radius * np.cos(theta), radius * np.sin(theta)]

    pupil_diameter = 6.5 # meter
    spider_width1 = 0.3830e-3 * magnification_factor # meter 
    spider_width2 = 0.3830e-3  * magnification_factor # meter
    central_obscuration_ratio = mask_inner / mask_outer 
    spider_offset = [0, 0.34]  # meter

    if normalized:
        spider_width1 /= pupil_diameter
        spider_width2 /= pupil_diameter
        spider_offset = [x / pupil_diameter for x in spider_offset]
        bump_mask_pos = [x / pupil_diameter for x in bump_mask_pos]
        bump_mask_diameter /= pupil_diameter
        pupil_diameter = 1.0

    spider_offset = np.array(spider_offset)

    mirror_edge1 = (pupil_diameter / (2 * np.sqrt(2)), pupil_diameter / (2 * np.sqrt(2)))
    mirror_edge2 = (-pupil_diameter / (2 * np.sqrt(2)), pupil_diameter / (2 * np.sqrt(2)))
    mirror_edge3 = (pupil_diameter / (2 * np.sqrt(2)), -pupil_diameter / (2 * np.sqrt(2)))
    mirror_edge4 = (-pupil_diameter / (2 * np.sqrt(2)), -pupil_diameter / (2 * np.sqrt(2)))

    obstructed_aperture = make_obstructed_circular_aperture(mask_outer, central_obscuration_ratio)
    bump_mask = make_circular_aperture(bump_mask_diameter, center=bump_mask_pos) # Generate bump cover for Magellan pupil
    
    if not with_spiders:
        return obstructed_aperture

    spider1 = make_spider(spider_offset, mirror_edge1, spider_width1)
    spider2 = make_spider(spider_offset, mirror_edge2, spider_width1)
    spider3 = make_spider(-spider_offset, mirror_edge3, spider_width2)
    spider4 = make_spider(-spider_offset, mirror_edge4, spider_width2)

    def func(grid):
        return obstructed_aperture(grid) * spider1(grid) * spider2(grid) * spider3(grid) * spider4(grid) * (1 - bump_mask(grid))
    
    return func

def make_gmt_lyot_aperture(normalized=False, with_spiders=True, return_segments=False, undersize=1, spider_width=1, truss_oversize=1.0):
	'''Make the Giant Magellan Telescope aperture.

	The primary mirror parameters come from the GMT Observatory Architecture Documentation (GMT-REQ-03215, Rev. F):
	https://www.gmto.org/resources/slpdr/ . Small corrections have been applied to match to the actual pupil from internal GMTO files.

	Parameters
	----------
	normalized : boolean
		If this is True, the outer diameter will be scaled to 1. Otherwise, the
		diameter of the pupil will be 25.448 meters.
	with_spiders : boolean
		If this is False, the spiders will be left out. Default: True.
	return_segments : boolean
		If this is True, the segments will also be returned as a list of Field generators.

	Returns
	-------
	Field generator
		The GMT aperture.
	elt_segments : list of Field generators
		The segments. Only returned when `return_segments` is True.
	'''
	gmt_outer_diameter = 25.448
	segment_size = (8.365 - 0.072) * undersize
	off_axis_segment_size = (8.365 - 0.015) * undersize

	# The spider truss to hold the secondary
	spider_1_width = 0.119 * spider_width
	spider_2_width = 0.115 * spider_width
	radius_spider_1 = 2.386
	radius_spider_2 = 2.409
	offset_spider_2 = -0.05
	truss_size = 4.93 * truss_oversize

	# 0.359 mm from the off-axis segment to the on-axis segment
	segment_gap = 0.359 + 0.088
	off_axis_tilt = np.deg2rad(13.522)
	central_hole_size = 3.495 / segment_size
	segment_distance = (segment_size / 2 + off_axis_segment_size / 2 * np.cos(off_axis_tilt) + segment_gap) / undersize

	if normalized:
		segment_size /= gmt_outer_diameter
		off_axis_segment_size /= gmt_outer_diameter
		segment_gap /= gmt_outer_diameter
		segment_distance /= gmt_outer_diameter
		truss_size /= gmt_outer_diameter
		spider_1_width /= gmt_outer_diameter
		spider_2_width /= gmt_outer_diameter
		radius_spider_1 /= gmt_outer_diameter
		radius_spider_2 /= gmt_outer_diameter
		offset_spider_2 /= gmt_outer_diameter

	def make_diverging_spider(position, start_width, divergence, orientation):
		def func(grid):
			y = grid.shifted(position).rotated(orientation).y
			x = grid.shifted(position).rotated(orientation).x
			return Field(abs(y) < (np.sin(divergence) * abs(x) + start_width / 2) * (x >= 0), grid)
		return func

	def make_central_gmt_segment(grid):
		center_segment = make_obstructed_circular_aperture(segment_size, central_hole_size)(grid)
		if with_spiders:
			spider_attachement_mask = 1 - make_regular_polygon_aperture(3, truss_size, angle=np.pi, center=None)(grid)

			spider_mask = grid.ones()
			for i in range(3):
				offset_angle = 2 * np.pi / 3 * i
				spider_1_start = radius_spider_1 * np.array([np.sin(offset_angle), np.cos(offset_angle)])
				spider_mask *= 1 - make_diverging_spider(spider_1_start, spider_1_width, np.deg2rad(1.16), np.deg2rad(9.83) + offset_angle)(grid)
				spider_mask *= 1 - make_diverging_spider(spider_1_start, spider_1_width, np.deg2rad(1.16), np.deg2rad(180.0 - 9.83) + offset_angle)(grid)

				spider_2_start = radius_spider_2 * np.array([np.sin(offset_angle), np.cos(offset_angle)]) + offset_spider_2 * np.array([np.cos(offset_angle), -np.sin(offset_angle)])
				spider_mask *= 1 - make_diverging_spider(spider_2_start, spider_2_width, np.deg2rad(0.0), np.deg2rad(-11.2) + offset_angle)(grid)

			return center_segment * spider_mask * spider_attachement_mask
		else:
			return center_segment

	segment_functions = [make_central_gmt_segment]
	for i in range(6):
		rotation_angle = np.pi / 3 * i
		xc = segment_distance * np.cos(rotation_angle)
		yc = segment_distance * np.sin(rotation_angle)

		aperture = make_elliptical_aperture([off_axis_segment_size * np.cos(off_axis_tilt), off_axis_segment_size], center=[xc, yc], angle=-rotation_angle)
		segment_functions.append(aperture)

	# Center segment obscurations
	def make_aperture(grid):
		aperture = grid.zeros()
		for segment in segment_functions:
			aperture += segment(grid)
		return aperture

	if return_segments:
		return make_aperture, segment_functions
	else:
		return make_aperture<|MERGE_RESOLUTION|>--- conflicted
+++ resolved
@@ -4,11 +4,7 @@
 __all__ = [
     'make_magaox_bump_mask',
     'make_magaox_large_lyot_stop',
-<<<<<<< HEAD
-	'make_gmt_lyot_aperture',
-=======
 	'make_gmt_lyot_aperture'
->>>>>>> 05828815
 ]
 
 def make_magaox_bump_mask(normalized=False, with_spiders=True):
